import os
import sys
import math

import numpy as np
import matplotlib.pyplot as plt
from matplotlib.backends.backend_agg import FigureCanvasAgg
from matplotlib.figure import Figure
import matplotlib.animation as animation
import matplotlib.ticker as tck

from astropy.table import Table
import astropy.io.fits as fits
from astropy.coordinates import SkyCoord
import astropy.units as u
from astropy.wcs import WCS
from astroquery.skyview import SkyView
from astroquery.vizier import Vizier

from . import periodogram
from .tessdata import read_lc, read_tp

def find_best_bc(bcx_lst, bcy_lst):
    bcx_med = np.median(bcx_lst)
    bcy_med = np.median(bcy_lst)
    dist_lst = (bcx_lst-bcx_med)**2 + (bcy_lst-bcy_med)**2
    return dist_lst.argmin()

def get_aperture_bound(aperture):
    bound_lst = []
    ny, nx = aperture.shape
    for iy in np.arange(ny):
        for ix in np.arange(nx):
            if aperture[iy, ix]>0:
                line_lst = [(ix, iy,   ix, iy+1),
                            (ix, iy+1, ix+1, iy+1),
                            (ix+1, iy, ix+1, iy+1),
                            (ix, iy,   ix+1, iy),
                            ]
                for line in line_lst:
                    if line in bound_lst:
                        index = bound_lst.index(line)
                        bound_lst.pop(index)
                    else:
                        bound_lst.append(line)
    return bound_lst

def get_circle(ra0, dec0, r):
    alpha0 = np.deg2rad(ra0)
    delta0 = np.deg2rad(dec0)

    l = np.deg2rad(np.arange(0, 360+1e-3))
    b = np.deg2rad(np.repeat(90-r, l.size))
    delta = np.arcsin(np.sin(delta0)*np.sin(b) \
            + np.cos(delta0)*np.cos(b)*np.cos(l))
    a = np.arctan2(-np.cos(b)*np.sin(l),
            np.cos(delta0)*np.sin(b) - np.sin(delta0)*np.cos(b)*np.cos(l)
            )
    alpha = a + alpha0 + 2*np.pi
    return np.rad2deg(alpha)%360, np.rad2deg(delta)

class Tesscut_LC(Figure):
    def __init__(self, tesslc, *args, **kwargs):
        Figure.__init__(self, *args, **kwargs)
        self.canvas = FigureCanvasAgg(self)

        tesscutimg = tesslc.tesscutimg
        ax1 = self.add_axes([0.06, 0.10, 0.40, 0.80],
                    projection=tesscutimg.wcoord)
        ax2 = self.add_axes([0.58, 0.66, 0.38, 0.23])
        ax3 = self.add_axes([0.58, 0.38, 0.38, 0.23])
        ax4 = self.add_axes([0.58, 0.10, 0.38, 0.23])
        axc = self.add_axes([0.45, 0.10, 0.01, 0.80])

        m = tesslc.q_lst==0
        i = find_best_bc(tesslc.bcx_lst[m], tesslc.bcy_lst[m])

        cax = ax1.imshow(tesscutimg.fluxarray[m][i],
                vmin=tesscutimg.vmin, vmax=tesscutimg.vmax, cmap='YlGnBu_r')
        _x1, _x2 = ax1.get_xlim()
        _y1, _y2 = ax1.get_ylim()

        # plot aperture
        bound_lst = get_aperture_bound(tesscutimg.aperture)
        for (x1, y1, x2, y2) in bound_lst:
            ax1.plot([x1-0.5, x2-0.5], [y1-0.5, y2-0.5], 'r-')

        # plot background mask
        bkgbound_lst = get_aperture_bound(tesscutimg.bkgmask)
        for (x1, y1, x2, y2) in bkgbound_lst:
            ax1.plot([x1-0.5, x2-0.5], [y1-0.5, y2-0.5], 'r--', lw=0.5)

        ax1.grid(True, color='w', ls='--', lw=0.5)

        # plot nearby stars
        tictable = tesslc.target.tictable
        mask = tictable['Tmag']<16
        newtictable = tictable[mask]
        tmag_lst = newtictable['Tmag']
        ra_lst  = newtictable['RAJ2000']
        dec_lst = newtictable['DEJ2000']
        x_lst, y_lst = tesscutimg.wcoord.all_world2pix(ra_lst, dec_lst, 0)
        ax1.scatter(x_lst, y_lst, s=(16-tmag_lst)*20,
                    c='none', ec='r', lw=1)

        # adjust ax1
        ax1.set_xlim(_x1, _x2)
        ax1.set_ylim(_y1, _y2)
        xcoords = ax1.coords[0]
        ycoords = ax1.coords[1]
        xcoords.set_major_formatter('d.ddd')
        ycoords.set_major_formatter('d.ddd')
        xcoords.set_axislabel('RA (deg)')
        ycoords.set_axislabel('Dec (deg)')

        self.colorbar(cax, cax=axc)

        # plot light curve
        ax2.plot(tesslc.t_lst[m], tesslc.flux_lst[m], 'o', c='C0',
                ms=1, mew=0, alpha=0.6, label='Flux')
        ax2.plot(tesslc.t_lst[m], tesslc.bkg_lst[m], 'o', c='C1',
                ms=1, mew=0, alpha=0.6, label='Background')
        ax3.plot(tesslc.t_lst[m], tesslc.fluxcorr_lst[m], 'o', c='C2',
                ms=1, mew=0, alpha=0.6, label='Corrected Flux')

        # plot barycenter movement
        ax4.plot(tesslc.t_lst[m], tesslc.bcx_lst[m], 'o', c='C0',
                ms=0.5, mew=0, alpha=0.6)
        ax4.plot(tesslc.t_lst[m], tesslc.bcy_lst[m], 'o', c='C1',
                ms=0.5, mew=0, alpha=0.6)
        #ax2.legend(loc='upper left')
        #ax3.legend()

        # adjust ticks
        for ax in [ax2, ax3, ax4]:
            ax.set_xlim(tesslc.t_lst[m][0], tesslc.t_lst[m][-1])
            ax.xaxis.set_major_locator(tck.MultipleLocator(5))
            ax.xaxis.set_minor_locator(tck.MultipleLocator(1))

        ax2.set_ylabel('Flux and Background')
        ax3.set_ylabel('Corrected Flux')
        ax4.set_ylabel('Barycenter')
        ax4.set_xlabel('Time (BJD-2457000)')

        title = ('TIC {0.tic}'
                 ' (RA={0.ra:9.5f}, Dec={0.dec:+9.5f}, Tmag={0.tmag:.2f})'
                 ' Sector {1.sector}').format(tesslc.target, tesslc)
        self.suptitle(title)

    def close(self):
        plt.close(self)

class Tesscut_Skyview(Figure):

    def __init__(self, tesslc, *args, **kwargs):
        Figure.__init__(self, *args, **kwargs)
        self.canvas = FigureCanvasAgg(self)

        tesscutimg = tesslc.tesscutimg
        ax1 = self.add_axes([0.06, 0.10, 0.40, 0.80],
                    projection=tesscutimg.wcoord)

        m = tesslc.q_lst==0
        i = find_best_bc(tesslc.bcx_lst[m], tesslc.bcy_lst[m])

        cax = ax1.imshow(tesscutimg.fluxarray[m][i],
                vmin=tesscutimg.vmin, vmax=tesscutimg.vmax, cmap='YlGnBu_r')
        _x1, _x2 = ax1.get_xlim()
        _y1, _y2 = ax1.get_ylim()

        # plot aperture
        bound_lst = get_aperture_bound(tesscutimg.aperture)
        for (x1, y1, x2, y2) in bound_lst:
            ax1.plot([x1-0.5, x2-0.5], [y1-0.5, y2-0.5], 'r-')

        # plot background mask
        bkgbound_lst = get_aperture_bound(tesscutimg.bkgmask)
        for (x1, y1, x2, y2) in bkgbound_lst:
            ax1.plot([x1-0.5, x2-0.5], [y1-0.5, y2-0.5], 'r--', lw=0.5)

        ax1.grid(True, color='w', ls='--', lw=0.5)

        # plot nearby stars
        tictable = tesslc.target.tictable
        mask = tictable['Tmag']<16
        newtictable = tictable[mask]
        tmag_lst = newtictable['Tmag']
        ra_lst  = newtictable['RAJ2000']
        dec_lst = newtictable['DEJ2000']
        x_lst, y_lst = tesscutimg.wcoord.all_world2pix(ra_lst, dec_lst, 0)
        ax1.scatter(x_lst, y_lst, s=(16-tmag_lst)*20,
                    c='none', ec='r', lw=1)

        # adjust ax1
        ax1.set_xlim(_x1, _x2)
        ax1.set_ylim(_y1, _y2)
        xcoords = ax1.coords[0]
        ycoords = ax1.coords[1]
        xcoords.set_major_formatter('d.ddd')
        ycoords.set_major_formatter('d.ddd')
        xcoords.set_axislabel('RA (deg)')
        ycoords.set_axislabel('Dec (deg)')

        # get sky image of nearby region
        radius = max(tesslc.xsize, tesslc.ysize)*2*21  # in unit of arcsec
        paths = SkyView.get_images(position=tesslc.target.coord, survey='DSS',
                radius  = radius*u.arcsec,
                sampler ='Clip',
                scaling = 'Log',
                pixels  = (400, 400),
                )
        hdu = paths[0][0]
        data = hdu.data
        head = hdu.header
        wcoord2 = WCS(head)


        # add another axes
        ax2 = self.add_axes([0.55, 0.10, 0.40, 0.80],
                            projection=wcoord2)
        ax2.imshow(data, cmap='gray_r')

        # plot pixel grid
        for iy in np.arange(-0.5, tesslc.ysize, 1):
            x_lst = [-0.5, tesslc.xsize-0.5]
            y_lst = [iy, iy]
            ra_lst, dec_lst = tesscutimg.wcoord.all_pix2world(x_lst, y_lst, 0)
            x2_lst, y2_lst = wcoord2.all_world2pix(ra_lst, dec_lst, 0)
            ax2.plot(x2_lst, y2_lst, 'b-', lw=0.3)
        for ix in np.arange(-0.5, tesslc.xsize, 1):
            x_lst = [ix, ix]
            y_lst = [-0.5, tesslc.ysize-0.5]
            ra_lst, dec_lst = tesscutimg.wcoord.all_pix2world(x_lst, y_lst, 0)
            x2_lst, y2_lst = wcoord2.all_world2pix(ra_lst, dec_lst, 0)
            ax2.plot(x2_lst, y2_lst, 'b-', lw=0.3)

        # plot aperture
        bound_lst = get_aperture_bound(tesscutimg.aperture)
        for (x1, y1, x2, y2) in bound_lst:
            ra_lst, dec_lst = tesscutimg.wcoord.all_pix2world(
                    [x1-0.5,x2-0.5], [y1-0.5,y2-0.5], 0)
            x2_lst, y2_lst = wcoord2.all_world2pix(ra_lst, dec_lst, 0)
            ax2.plot(x2_lst, y2_lst,  'r-', lw=0.7)


        # plot x and y arrows
        for x_lst, y_lst in [([-1.0, +1.5], [-1.0, -1.0]),
                             ([-1.0, -1.0], [-1.0, +1.5])]:
            ra_lst, dec_lst = tesscutimg.wcoord.all_pix2world(x_lst, y_lst, 0)
            x2_lst, y2_lst = wcoord2.all_world2pix(ra_lst, dec_lst, 0)
            x, dx = x2_lst[0], x2_lst[1]-x2_lst[0]
            y, dy = y2_lst[0], y2_lst[1]-y2_lst[0]
            ax2.arrow(x,y,dx,dy,width=1,color='k', lw=0)

        xcoords = ax2.coords[0]
        ycoords = ax2.coords[1]
        xcoords.set_major_formatter('d.ddd')
        ycoords.set_major_formatter('d.ddd')
        xcoords.set_axislabel('RA (deg)')
        ycoords.set_axislabel('Dec (deg)')

        title = ('TIC {0.tic}'
                 ' (RA={0.ra:9.5f}, Dec={0.dec:+9.5f}, Tmag={0.tmag:.2f})'
                 ' Sector {1.sector}').format(tesslc.target, tesslc)
        self.suptitle(title)

    def close(self):
        plt.close(self)

class LC_PDM(Figure):
    def __init__(self, tesslc, *args, **kwargs):
        Figure.__init__(self, *args, **kwargs)
        self.canvas = FigureCanvasAgg(self)
        ax1 = self.add_axes([0.08, 0.52, 0.84, 0.40])
        ax2 = self.add_axes([0.08, 0.10, 0.30, 0.32])

        m = tesslc.q_lst==0
        ax1.plot(tesslc.t_lst[m], tesslc.fluxcorr_lst[m], 'o', c='C0',
                ms=2, mew=0, alpha=0.8)
        ax1.set_xlabel('Time (BJD-2457000)')
        ax1.set_ylabel('Flux')
        ax1.grid(True, ls='--')
        ax1.set_axisbelow(True)
        ax1.set_xlim(tesslc.t_lst[m][0], tesslc.t_lst[m][-1])
        ax1.xaxis.set_major_locator(tck.MultipleLocator(5))
        ax1.xaxis.set_minor_locator(tck.MultipleLocator(1))

        meanf = tesslc.fluxcorr_lst[m].mean()
        y1, y2 = ax1.get_ylim()
        yy1 = y1/meanf
        yy2 = y2/meanf
        ax1c = ax1.twinx()
        ax1c.set_ylim(yy1, yy2)

        # calculte GLS periodogram
        tesslc.get_pdm()
        period_lst = np.logspace(-3, 1, 1000)
        power_lst, winpower_lst = tesslc.pdm.get_power(period=period_lst)
        freq_lst = 1/period_lst
        # plot periodogram
        ax2.plot(freq_lst, power_lst, '-', c='C0', lw=0.8, alpha=1)
        ax2.set_xscale('log')
        ax2.set_yscale('log')
        _x1, _x2 = 1e-1, 1e3
        _y1, _y2 = ax2.get_ylim()
        # plot cadence
        ax2.axvline(24*60/tesslc.cadence, c='k', ls='--', lw=0.5)
        ax2.text(10**(0.95*math.log10(_x1)+0.05*math.log10(_x2)),
                10**(0.1*math.log10(_y1)+0.9*math.log10(_y2)),
                'cadence={}min'.format(tesslc.cadence))
        # adjust axes
        #ax2.set_xlim(freq_lst[0], freq_lst[-1])
        ax2.set_xlim(_x1, _x2)
        ax2.set_xlabel('Freq (c/d)')
        ax2.set_ylabel('Power')
        ax2.grid(True, ls='--')
        ax2.set_axisbelow(True)

        title = ('TIC {0.tic}'
                 ' (RA={0.ra:9.5f}, Dec={0.dec:+9.5f}, Tmag={0.tmag:.2f})'
                 ' Sector {1.sector}').format(tesslc.target, tesslc)
        self.suptitle(title)

    def close(self):
        plt.close(self)


def make_movie(tesslc, tesscutimg, videoname):

    tesslc.get_nearbystars(r=250)
    mask = tesslc.tictable['Tmag']<16
    newtictable = tesslc.tictable[mask]
    tmag_lst = newtictable['Tmag']
    ra_lst  = newtictable['RAJ2000']
    dec_lst = newtictable['DEJ2000']
    starx_lst, stary_lst = tesscutimg.wcoord.all_world2pix(ra_lst, dec_lst, 0)

    # photometric aperture and background aperture
    bound_lst = get_aperture_bound(tesscutimg.aperture)
    bkgbound_lst = get_aperture_bound(tesscutimg.bkgmask)

    m = tesslc.q_lst==0

    fig = plt.figure(figsize=(12, 5))

    def update(i):
        fig.clf()
        ax1 = fig.add_axes([0.08, 0.10, 0.40, 0.80],
                projection=tesscutimg.wcoord)
        ax2 = fig.add_axes([0.58, 0.55, 0.37, 0.35])
        ax3 = fig.add_axes([0.58, 0.10, 0.37, 0.35])
        axc = fig.add_axes([0.47, 0.10, 0.01, 0.80])

        cax = ax1.imshow(tesscutimg.fluxarray[m][i],
                vmin=tesscutimg.vmin, vmax=tesscutimg.vmax, cmap='YlGnBu_r')
        _x1, _x2 = ax1.get_xlim()
        _y1, _y2 = ax1.get_ylim()

        # plot aperture
        for (x1, y1, x2, y2) in bound_lst:
            ax1.plot([x1-0.5, x2-0.5], [y1-0.5, y2-0.5], 'r-')

        # plot background mask
        for (x1, y1, x2, y2) in bkgbound_lst:
            ax1.plot([x1-0.5, x2-0.5], [y1-0.5, y2-0.5], 'r--', lw=0.5)

        ax1.grid(True, color='w', ls='--', lw=0.5)

        # plot nearby stars
        ax1.scatter(starx_lst, stary_lst, s=(16-tmag_lst)*20,
                    c='none', ec='r', lw=1)

        # adjust ax1
        ax1.text(0.9*_x1+0.1*_x2, 0.1*_y1+0.9*_y2,
                't={:9.4f}'.format(tesslc.t_lst[m][i]),
                color='w')
        ax1.set_xlim(_x1, _x2)
        ax1.set_ylim(_y1, _y2)
        xcoords = ax1.coords[0]
        ycoords = ax1.coords[1]
        xcoords.set_major_formatter('d.ddd')
        ycoords.set_major_formatter('d.ddd')
        xcoords.set_axislabel('RA (deg)')
        ycoords.set_axislabel('Dec (deg)')
   
        fig.colorbar(cax, cax=axc)

        # plot light curve
        ax2.plot(tesslc.t_lst[m], tesslc.flux_lst[m], '-', c='C0',
                lw=0.6, alpha=1)
        ax2.plot(tesslc.t_lst[m], tesslc.bkg_lst[m], '-',  c='C1',
                lw=0.6, alpha=1)
        ax2.plot(tesslc.t_lst[m][i], tesslc.flux_lst[m][i], 'o', c='C0',
                ms=4)
        ax2.plot(tesslc.t_lst[m][i], tesslc.bkg_lst[m][i],  'o', c='C1',
                ms=4)
    
        ax3.plot(tesslc.t_lst[m], tesslc.fluxcorr_lst[m], '-', c='C2',
                lw=0.6, alpha=1)
        ax3.plot(tesslc.t_lst[m][i], tesslc.fluxcorr_lst[m][i], 'o', c='C2',
                ms=4)

        # adjust pixel range
        ax2.set_xlim(tesslc.t_lst[m][0], tesslc.t_lst[m][-1])
        ax3.set_xlim(tesslc.t_lst[m][0], tesslc.t_lst[m][-1])

        fig.suptitle('TIC {} (RA={:9.5f}, Dec={:+9.5f}, Tmag={:.2f}) Sector {}'.format(
                tesslc.tic, tesslc.ra, tesslc.dec, tesslc.tmag,
                tesscutimg.sector))
        #print('{} of {}'.format(i, tesscutimg.nsize))

        ratio = min(i/m.sum(), 1.0)
        term_size = os.get_terminal_size()
        nchar = term_size.columns - 60

        string = '>'*int(ratio*nchar)
        string = string.ljust(nchar, '-')
        prompt = 'Making Video'
        string = '\r {:<30s} |{}| ({:6.2f}%)'.format(prompt, string, ratio*100)
        sys.stdout.write(string)
        sys.stdout.flush()

        return cax,

    anim = animation.FuncAnimation(fig, update,
            frames=np.arange(m.sum()), interval=1, blit=False)

    anim.save(videoname, fps=25, extra_args=['-vcodec', 'libx264'])
    print(' \033[92m Completed\033[0m')


class MultiSector_LC(Figure):

    def __init__(self, tesstarget, lc_lst, include_gls=True, *args, **kwargs):

        self.lc_lst = lc_lst
        self.tesstarget = tesstarget

        Figure.__init__(self, *args, **kwargs)
        self.canvas = FigureCanvasAgg(self)

        #def multi_lc(tic, lc_lst, ticrow, gaiarow, figname, include_gls=False):

        #fig1 = plt.figure(figsize=(18, 8), dpi=200)
        axlc_lst = []

        segment_lst = []
        sector_lst = sorted(lc_lst.keys())
        segment_lst = np.split(sector_lst,
                        np.where(np.diff(sector_lst)!=1)[0]+1)

        foffset_lst = {}
        for isector, (sector, dataitem) in enumerate(sorted(lc_lst.items())):
            t_lst, f_lst = dataitem
            medf = np.median(f_lst)
            if isector == 0:
                medf0 = medf
            foffset = (medf - medf0)
            foffset_lst[sector] = foffset

        tspan_lst = []
        for segs in segment_lst:
            s1 = segs[0]
            s2 = segs[-1]
            t1 = lc_lst[s1][0][0]
            t2 = lc_lst[s2][0][-1]
            tspan_lst.append(t2-t1)
        tspan_lst = np.array(tspan_lst)

        gap = 0.008
        width_lst = np.array([(0.88 - (len(segment_lst)-1)*gap)/tspan_lst.sum()*tspan
                        for tspan in tspan_lst])

        for iseg, segs in enumerate(segment_lst):
            _left = 0.07 + width_lst[0:iseg].sum() + iseg*gap
            _width = width_lst[iseg]
            ax = self.add_axes([_left, 0.5, _width, 0.43])
            axlc_lst.append(ax)
            for sector in segs:
                color = 'C{}'.format(sector%10)
                t_lst, f_lst = lc_lst[sector]
                foffset = foffset_lst[sector]
                ax.plot(t_lst, f_lst - foffset, 'o', color='C0', ms=1, alpha=0.5)
            s1 = segs[0]
            s2 = segs[-1]
            t1 = lc_lst[s1][0][0]
            t2 = lc_lst[s2][0][-1]
            ax.set_xlim(t1, t2)
    
    
            if len(sector_lst)>=15:
                ax.xaxis.set_major_locator(tck.MultipleLocator(20))
                ax.xaxis.set_minor_locator(tck.MultipleLocator(5))
            elif len(sector_lst)>=5:
                ax.xaxis.set_major_locator(tck.MultipleLocator(10))
                ax.xaxis.set_minor_locator(tck.MultipleLocator(1))
            else:
                ax.xaxis.set_major_locator(tck.MultipleLocator(5))
                ax.xaxis.set_minor_locator(tck.MultipleLocator(1))
    
            ax.grid(True, axis='x', ls='--')
            ax.set_axisbelow(True)
    
            d = 2
            kwargs = dict(marker=[(-1, -d), (1, d)], markersize=12,
                        linestyle='none', color='k', mec='k', mew=1, clip_on=False)
            if iseg==0:
                ax.set_ylabel('FLUX')
            if iseg>0:
                ax.spines.left.set_visible(False)
                ax.tick_params(labelleft=False)
                ax.set_yticks([])
                ax.plot([0, 0], [0, 1], transform=ax.transAxes, **kwargs)
            if iseg<len(segment_lst)-1:
                ax.spines.right.set_visible(False)
                ax.plot([1, 1], [0, 1], transform=ax.transAxes, **kwargs)
    
        y1 = min([ax.get_ylim()[0] for ax in axlc_lst])
        y2 = max([ax.get_ylim()[1] for ax in axlc_lst])
        for iseg, ax in enumerate(axlc_lst):
            ax.set_ylim(y1, y2)
            segs = segment_lst[iseg]
            s1 = segs[0]
            s2 = segs[-1]
            x1, x2 = ax.get_xlim()
            if len(segs)==1:
                text = 'S{:02d}'.format(s1)
            else:
                text = 'S{:02d}-{:02d}'.format(s1, s2)
            ax.text(0.95*x1+0.05*x2, 0.05*y1+0.95*y2, text)
            if iseg==len(segment_lst)-1:
                ax2 = ax.twinx()
                ax2.spines.left.set_visible(False)
                ax2.set_ylim(y1/medf0, y2/medf0)

    def plot_gls(self):
        axgls = self.add_axes([0.7, 0.1, 0.25, 0.34])
        period_lst = np.logspace(-3, 1, 1000)
        freq_lst = 1/period_lst
        for sector, dataitem in sorted(self.lc_lst.items()):
            t_lst, f_lst = dataitem
            pdm = periodogram.GLS(t_lst, f_lst)
            power, _ = pdm.get_power(period=period_lst)
            color = 'C{}'.format(sector%10)
            axgls.plot(freq_lst, power, '-', lw=0.5, alpha=0.6)
        axgls.set_xscale('log')
        axgls.set_yscale('log')
        axgls.set_xlim(0.1, 1000)
        axgls.set_xlabel('Frequency (c/d)')
        axgls.axvline(1440/2, c='k', ls='--', lw=0.5)

    def plot_info(self):
        ticrow = self.tesstarget.ticrow
        gaiarow = self.tesstarget.gaiarow

        # read catalog record
        tic     = ticrow['TIC']
        hip     = ticrow['HIP']
        tyc     = ticrow['TYC']
        ucac4   = ticrow['UCAC4']
        tmass   = ticrow['_2MASS']
        sdss    = ticrow['objID']
        allwise = ticrow['WISEA']
        gaia2   = ticrow['GAIA']
        apass   = ticrow['APASS']
        kic     = ticrow['KIC']
        vmag = ticrow['Vmag']
        gmag = ticrow['gmag']
        rmag = ticrow['rmag']
        imag = ticrow['imag']
        jmag = ticrow['Jmag']
        hmag = ticrow['Hmag']
        kmag = ticrow['Kmag']
        ra    = ticrow['RAJ2000']
        dec   = ticrow['DEJ2000']
        plx   = ticrow['Plx']
        e_plx = ticrow['e_Plx']
<<<<<<< HEAD
        if gaiarow is None:
            Gmag = np.ma.masked
            bprp0 = np.ma.masked
        else:
            Gmag  = gaiarow['Gmag']
            bprp0 = gaiarow['BP-RP'] - gaiarow['E_BP-RP_']
=======
        if gaiarow is not None:
            Gmag  = gaiarow['Gmag']
            bprp0 = gaiarow['BP-RP'] - gaiarow['E_BP-RP_']
        else:
            Gmag  = None
            bprp0 = None
>>>>>>> f3bae34a
        coord = SkyCoord(ra, dec, unit='deg')
        gc = coord.transform_to('galactic')
        l = gc.l.deg
        b = gc.b.deg
        
        teff = ticrow['Teff']
        logg = ticrow['logg']
        fe_h = ticrow['__M_H_']
        rad  = ticrow['Rad']
        mass = ticrow['Mass']
        lumc = ticrow['LClass']
        lum  = ticrow['Lum']
        ebv  = ticrow['E_B-V_']
        
        text1_lst = ['TIC {}'.format(tic)]
        if hip is not np.ma.masked and hip>0:
            text1_lst.append('HIP {}'.format(hip))
        if len(tyc)>0:
            text1_lst.append('TYC {}'.format(tyc))
        if kic is not np.ma.masked and kic>0:
            text1_lst.append('KIC {}'.format(kic))
        if len(ucac4)>0:
            text1_lst.append('UCAC4 {}'.format(ucac4))
        if len(tmass)>0:
            text1_lst.append('2MASS J{}'.format(tmass))
        if len(allwise)>0:
            text1_lst.append('ALLWISE {}'.format(allwise))
        if gaia2 is not np.ma.masked and gaia2>0:
            text1_lst.append('GAIA DR2 {}'.format(gaia2))
    
        text1_lst.append('')
        text1_lst.append('ICRS = {:9.5f}, {:9.5f}'.format(ra, dec))
        text1_lst.append('Gal. = {:9.5f}, {:9.5f}'.format(l, b))
    
        self.text(0.04, 0.38, '\n'.join(text1_lst), fontfamily='monospace',
                ha='left', va='top')
    
        text3_lst = []
    
        _text_lst = []
        if vmag is not np.ma.masked:
            _text_lst.append('V = {:5.2f}'.format(vmag))
        if Gmag is not None and Gmag is not np.ma.masked:
            _text_lst.append('G = {:5.2f}'.format(Gmag))
        text3_lst.append('  '.join(_text_lst))
    
        _text_lst = []
        if jmag is not np.ma.masked:
            _text_lst.append('J = {:5.2f}'.format(jmag))
        if hmag is not np.ma.masked:
            _text_lst.append('H = {:5.2f}'.format(hmag))
        text3_lst.append('  '.join(_text_lst))
    
        if kmag is not np.ma.masked:
            text3_lst.append('K = {:5.2f}'.format(kmag))
        if vmag is not np.ma.masked and kmag is not np.ma.masked:
            text3_lst.append('V-Ks = {:+5.2f}'.format(vmag-kmag))
        if bprp0 is not None and bprp0 is not np.ma.masked:
            text3_lst.append('G(Bp-Rp) = {:+5.2f}'.format(bprp0))
        text3_lst.append('')
    
        if plx is not np.ma.masked:
            if e_plx is not np.ma.masked:
                text = u'Plx = {:.3f} \xb1 {:.3f} ({:.2f}%)'.format(
                        plx, e_plx, e_plx/plx*100)
            else:
                text = 'Plx = {:8g}'.format(plx)
            text3_lst.append(text)
    
        _text_lst = []
        if teff is not np.ma.masked and teff>0:
            _text_lst.append('Teff = {:5g}'.format(teff))
        if logg is not np.ma.masked and logg>0:
            _text_lst.append('logg = {:3.2f}'.format(logg))
        text3_lst.append('  '.join(_text_lst))

        if fe_h is not np.ma.masked:
            text3_lst.append('[M/H] = {:+4.2f}'.format(fe_h))

        _text_lst = []
        if rad is not np.ma.masked:
            _text_lst.append('R = {:4.2f}'.format(rad))
        if mass is not np.ma.masked:
            _text_lst.append('M = {:4.2f}'.format(mass))
        if lum is not np.ma.masked:
            _text_lst.append('L = {:4.2f}'.format(lum))
        text3_lst.append('  '.join(_text_lst))
    
        if lumc is not np.ma.masked:
            text3_lst.append('Class: {}'.format(lumc))
        if ebv is not np.ma.masked:
            text3_lst.append('E(B-V) = {:5.3f}'.format(ebv))
    
        self.text(0.20, 0.38, '\n'.join(text3_lst), fontfamily='monospace',
                ha='left', va='top')
    
        title = 'TIC {:d}'.format(tic)
        self.suptitle(title)
    
        #fig1.savefig(figname)
        #plt.close(fig1)

class TpComplex(Figure):

    def __init__(self, tic, image_file, tesslc, tictable_cache,
                gaia2table_cache, gaiae3table_cache, skyview_cache,
                imagetype='tp',
                fluxkey='PDCSAP_FLUX'):

        Figure.__init__(self, figsize=(12, 5.5))
        self.canvas = FigureCanvasAgg(self)

        self.tic  = tic
        self.cache = {
                'tic':      tictable_cache,
                'gaia2':    gaia2table_cache,
                'gaiae3':   gaiae3table_cache,
                'skyview':  skyview_cache,
                }

        catid = 'IV/38/tic'
        tablelist = Vizier(catalog=catid, columns=['**'],
                    column_filters={'TIC': '={}'.format(tic)}
                    ).query_constraints()
        tictable = tablelist[catid]
        row = tictable[0]
        ra = row['RAJ2000']
        dec = row['DEJ2000']
        self.tmag = row['Tmag']
        self.coord = SkyCoord(ra, dec, unit='deg')

        self.get_tictable()
        self.get_gaia2table()
        self.get_gaiae3table()
        self.get_skyview()

        self.plot_text()


        ######## read lc file #########
        #result = read_lc(lc_file, fluxkey=fluxkey)
        #tlc_lst  = result[0]
        #f_lst    = result[1]
        #cenx_lst = result[2]
        #ceny_lst = result[3]
        #aperture = result[4]
        #bkgmask  = result[5]
                        

        ########### read tp file #############
        t_lst, imgq_lst, image_lst, _, wcoord = read_tp(image_file)
        m2 = imgq_lst==0

        # subtract background from TP file
        if imagetype=='tesscut':
            newimage_lst = []
            nbkg = tesslc.bkgmask.sum()
            for image in image_lst:
                bkg = (image*tesslc.bkgmask).sum()/nbkg
                newimage_lst.append(image - bkg)
            image_lst = np.array(newimage_lst)

        # determine best frame to be displayed
        m1 = tesslc.q_lst==0
        medf = np.median(tesslc.flux_lst[m1])
        idx1 = np.abs(tesslc.flux_lst[m1] - medf).argmin()
        t = tesslc.t_lst[m1][idx1]
        idx = np.abs(tesslc.t_lst[m1] - t).argmin()
        image = image_lst[m2][idx]
        ny, nx = image.shape

        ax = self.add_axes([0.001, 0.52, 0.4, 0.4], projection=wcoord)
        ax.imshow(image, cmap='YlGnBu_r')
        _x1, _x2 = ax.get_xlim()
        _y1, _y2 = ax.get_ylim()

        # plot aperture
        bound_lst = get_aperture_bound(tesslc.aperture)
        for (x1, y1, x2, y2) in bound_lst:
            ax.plot([x1-0.5, x2-0.5], [y1-0.5, y2-0.5], 'r-', lw=1)

        newtictable = self.tictable
        tmag_lst = newtictable['Tmag']
        ra_lst  = newtictable['RAJ2000']
        dec_lst = newtictable['DEJ2000']
        x_lst, y_lst = wcoord.all_world2pix(ra_lst, dec_lst, 0)
        size = np.maximum((18-tmag_lst)*10, 0.1)
        ax.scatter(x_lst, y_lst, s=size, c='none', ec='r', lw=0.5)

        ax.set_xlim(_x1, _x2)
        ax.set_ylim(_y1, _y2)

        xcoords = ax.coords[0]
        ycoords = ax.coords[1]
        xcoords.set_major_formatter('d.ddd')
        ycoords.set_major_formatter('d.ddd')
        xcoords.ticklabels.set_fontsize(7)
        ycoords.ticklabels.set_fontsize(7)
        xcoords.set_axislabel('RA (deg)',fontsize=7)
        ycoords.set_axislabel('Dec (deg)',fontsize=7)
        ax.grid(True, color='w', ls='--', lw=0.5)

        ################## plot pixel-by-pixel lc ######################
        #x0, y0 = wcoord.all_world2pix(ra, dec, 0)
        yy, xx = np.mgrid[:ny:, :nx:]
        y1 = max(min(yy[tesslc.aperture])-2, 0)
        y2 = min(max(yy[tesslc.aperture])+3, ny)
        x1 = max(min(xx[tesslc.aperture])-2, 0)
        x2 = min(max(xx[tesslc.aperture])+3, nx)
        flux_lst = {}
        for image in image_lst[m2]:
            for y in range(y1, y2):
                for x in range(x1, x2):
                    if (x, y) not in flux_lst:
                        flux_lst[(x,y)] = []
                    flux_lst[(x,y)].append(image[y,x])

        for y in range(y1, y2):
            for x in range(x1, x2):
                pixflux_lst = np.array(flux_lst[(x,y)])
                mask = ~np.isnan(pixflux_lst)
                med = np.median(pixflux_lst[mask])
                _w = 0.36/(x2-x1)
                _h = 0.4/(y2-y1)
                ax = self.add_axes([0.33+(x-x1)*_w, 0.52+(y-y1)*_h, _w, _h])
                if tesslc.aperture[y,x]:
                    color = 'C3'
                else:
                    color = 'C0'
                ax.plot(t_lst[m2][mask], pixflux_lst[mask], lw=0.1, c=color)
                ax.set_xticklabels([])
                ax.set_yticklabels([])
                ax.set_xticks([])
                ax.set_yticks([])

        ################## plot lc ############################
        axlc = self.add_axes([0.33, 0.28, 0.36, 0.21])
        m1  = tesslc.q_lst==0
        axlc.plot(tesslc.t_lst[m1], tesslc.flux_lst[m1], 'o', c='C0',
                mew=0, alpha=0.5, ms=1)
        # plot a vertical dash line to indidate the time of tesscut image
        axlc.axvline(x=t_lst[m2][idx], ls='--', c='k', lw=0.5)
        axlc.set_xlim(tesslc.t_lst[m1][0], tesslc.t_lst[m1][-1])
        for tick in axlc.xaxis.get_major_ticks():
            tick.label1.set_fontsize(7)
        for tick in axlc.yaxis.get_major_ticks():
            tick.label1.set_fontsize(7)
        axlc.set_xticklabels([])

        ################ plot barycen list #####################

        axbcx = self.add_axes([0.33, 0.05, 0.36, 0.21])
        axbcy = axbcx.twinx()
        medcenx = np.median(tesslc.cenx_lst[m1])
        medceny = np.median(tesslc.ceny_lst[m1])
        axbcx.plot(tesslc.t_lst[m1], tesslc.cenx_lst[m1]-medcenx,
                    'o', c='C1', mew=0, alpha=0.5, ms=1)
        axbcy.plot(tesslc.t_lst[m1], tesslc.ceny_lst[m1]-medceny,
                    'o', c='C2', mew=0, alpha=0.5, ms=1)
        for axbc in [axbcx, axbcy]:
            axbc.set_xlim(tesslc.t_lst[m1][0], tesslc.t_lst[m1][-1])
        for tick in axbcx.xaxis.get_major_ticks():
            tick.label1.set_fontsize(7)
        for tick in axbcx.yaxis.get_major_ticks():
            tick.label1.set_fontsize(7)
            tick.label1.set_color('C1')
        for tick in axbcy.yaxis.get_major_ticks():
            tick.label2.set_fontsize(7)
            tick.label2.set_color('C2')
        axbcx.spines['left'].set_color('C1')
        axbcx.spines['right'].set_visible(False)
        axbcy.spines['right'].set_color('C2')
        axbcy.spines['left'].set_visible(False)
        axbcx.tick_params(axis='y', color='C1')
        axbcy.tick_params(axis='y', color='C2')
        axbcx.set_ylabel('X', fontsize=7, color='C1')
        axbcy.set_ylabel('Y', fontsize=7, color='C2')

        ############## plot large skyview ############

        ax2 = self.add_axes([0.67, 0.52, 0.4, 0.4], projection=self.wcoord2)
        ax2.imshow(self.dss360data, cmap='gray_r')

        # plot pixel grid
        for iy in np.arange(-0.5, ny, 1):
            x_lst = [-0.5, nx-0.5]
            y_lst = [iy, iy]
            ra_lst, dec_lst = wcoord.all_pix2world(x_lst, y_lst, 0)
            x2_lst, y2_lst = self.wcoord2.all_world2pix(ra_lst, dec_lst, 0)
            ax2.plot(x2_lst, y2_lst, '-', c='b', lw=0.3)
        for ix in np.arange(-0.5, nx, 1):
            x_lst = [ix, ix]
            y_lst = [-0.5, ny-0.5]
            ra_lst, dec_lst = wcoord.all_pix2world(x_lst, y_lst, 0)
            x2_lst, y2_lst = self.wcoord2.all_world2pix(ra_lst, dec_lst, 0)
            ax2.plot(x2_lst, y2_lst, '-', c='b', lw=0.3)

        # plot aperture
        bound_lst = get_aperture_bound(tesslc.aperture)
        for (x1, y1, x2, y2) in bound_lst:
            ra_lst, dec_lst = wcoord.all_pix2world(
                    [x1-0.5,x2-0.5], [y1-0.5,y2-0.5], 0)
            x2_lst, y2_lst = self.wcoord2.all_world2pix(ra_lst, dec_lst, 0)
            ax2.plot(x2_lst, y2_lst,  'r-', lw=0.7)
        
        # plot x and y arrows
        for x_lst, y_lst in [([-1.0, +1.5], [-1.0, -1.0]),
                             ([-1.0, -1.0], [-1.0, +1.5])]:
            ra_lst, dec_lst = wcoord.all_pix2world(x_lst, y_lst, 0)
            x2_lst, y2_lst = self.wcoord2.all_world2pix(ra_lst, dec_lst, 0)
            x, dx = x2_lst[0], x2_lst[1]-x2_lst[0]
            y, dy = y2_lst[0], y2_lst[1]-y2_lst[0]
            ax2.arrow(x, y, dx, dy, width=1, color='k', lw=0, head_width=5,
                    head_length=10)
        _ra, _dec = wcoord.all_pix2world(2.5, -1, 0)
        _x, _y = self.wcoord2.all_world2pix(_ra, _dec, 0)
        ax2.text(_x, _y, 'x', fontsize=7, ha='center', va='center')
        _ra, _dec = wcoord.all_pix2world(-1, 2.5, 0)
        _x, _y = self.wcoord2.all_world2pix(_ra, _dec, 0)
        ax2.text(_x, _y, 'y', fontsize=7, ha='center', va='center')

        xcoords = ax2.coords[0]
        ycoords = ax2.coords[1]
        xcoords.set_major_formatter('d.dd')
        ycoords.set_major_formatter('d.dd')
        xcoords.ticklabels.set_fontsize(7)
        ycoords.ticklabels.set_fontsize(7)
        xcoords.set_axislabel('RA (deg)',fontsize=7)
        ycoords.set_axislabel('Dec (deg)',fontsize=7)

        ################## plot small skyview ###########################

        if self.wcoord3 is not None and self.dsssmalldata is not None:
            ax3 = self.add_axes([0.67, 0.05, 0.4, 0.4], projection=self.wcoord3)
            ax3.imshow(self.dsssmalldata, cmap='gray_r')
            _x1, _x2 = ax3.get_xlim()
            _y1, _y2 = ax3.get_ylim()

            #### plot circles for different separations
            ra0  = self.coord.ra.deg
            dec0 = self.coord.dec.deg
            x0, y0 = self.wcoord3.all_world2pix(ra0, dec0, 0)
            for rc in np.arange(10, 60+1, 10):
                _ra_lst, _dec_lst = get_circle(ra0, dec0, rc/3600)
                x1_lst, y1_lst = self.wcoord3.all_world2pix(_ra_lst, _dec_lst, 0)
                ax3.plot(x1_lst, y1_lst, '--', color='C2', lw=0.5)
                if y1_lst[0]<_y2:
                    ax3.text(x1_lst[0], y1_lst[0], '{:}"'.format(rc),
                            ha='center', color='C2', fontsize=6)
            
            #### plot nearby stars and proper motion arrows ######
            pmlen = 1000
            m = self.gaiae3table['Gmag']<18
            
            # bright stars
            ra_lst = self.gaiae3table[m]['RAJ2000']
            dec_lst = self.gaiae3table[m]['DEJ2000']
            x_lst, y_lst = self.wcoord3.all_world2pix(ra_lst, dec_lst, 0)
            ax3.plot(x_lst, y_lst, 'o', ms=5, color='none', mec='C0', mew=0.8)
            # dark stars
            ra_lst = self.gaiae3table[~m]['RAJ2000']
            dec_lst = self.gaiae3table[~m]['DEJ2000']
            x_lst, y_lst = self.wcoord3.all_world2pix(ra_lst, dec_lst, 0)
            ax3.plot(x_lst, y_lst, 'o', ms=0.5, color='none', mec='C0', mew=0.8)
            # plot proper motion for ALL stars
            ra_lst = self.gaiae3table['RAJ2000']
            dec_lst = self.gaiae3table['DEJ2000']
            x_lst, y_lst = self.wcoord3.all_world2pix(ra_lst, dec_lst, 0)
            pmra_lst  = self.gaiae3table['pmRA']
            pmdec_lst = self.gaiae3table['pmDE']
            d_ra = pmra_lst*1e-3/3600./np.cos(np.deg2rad(dec_lst))*pmlen
            d_dec = pmdec_lst*1e-3/3600.*pmlen
            ra2_lst = ra_lst + d_ra
            dec2_lst = dec_lst + d_dec
            x2_lst, y2_lst = self.wcoord3.all_world2pix(ra2_lst, dec2_lst, 0)
            dx_lst = x2_lst - x_lst
            dy_lst = y2_lst - y_lst
            ax3.quiver(x_lst, y_lst, dx_lst, dy_lst, width=2, units='dots',
                     angles='xy', scale_units='xy', scale=1, color='C0')
            ax3.set_xlim(_x1, _x2)
            ax3.set_ylim(_y1, _y2)
            #ax3.grid(True, ls='--', lw=0.5)
            
            xcoords = ax3.coords[0]
            ycoords = ax3.coords[1]
            xcoords.set_major_formatter('d.ddd')
            ycoords.set_major_formatter('d.ddd')
            xcoords.ticklabels.set_fontsize(7)
            ycoords.ticklabels.set_fontsize(7)
            #xcoords.set_axislabel('RA (deg)',fontsize=7)
            ycoords.set_axislabel('Dec (deg)',fontsize=7)

        #plt.show()

    def get_tictable(self):
        if not os.path.exists(self.cache['tic']):
            os.mkdir(self.cache['tic'])
        ############## get tic table ##############
        tictablename = os.path.join(self.cache['tic'],
                        'tic_nearby_{:012d}_250.vot'.format(self.tic))
        if os.path.exists(tictablename):
            tictable = Table.read(tictablename)
        else:
            catid = 'IV/38/tic'
            viz = Vizier(catalog=catid, columns=['**', '+_r'])
            viz.ROW_LIMIT = -1
            tablelist = viz.query_region(self.coord, radius=250*u.arcsec)
            tictable = tablelist[catid]
            tictable.write(tictablename, format='votable', overwrite=True)
        self.tictable = tictable

    def get_gaia2table(self):
        if not os.path.exists(self.cache['gaia2']):
            os.mkdir(self.cache['gaia2'])
        ############## get gaia2 table #############
        gaia2tablename = os.path.join(self.cache['gaia2'],
                        'gaia2_nearby_{:012d}_150.vot'.format(self.tic))
        if os.path.exists(gaia2tablename):
            gaia2table = Table.read(gaia2tablename)
        else:
            catid = 'I/345/gaia2'
            viz = Vizier(catalog=catid, columns=['**', '+_r'])
            viz.ROW_LIMIT = -1
            tablelist = viz.query_region(self.coord, radius=150*u.arcsec)
            gaia2table = tablelist[catid]
            gaia2table.write(gaia2tablename, format='votable', overwrite=True)
        self.gaia2table = gaia2table

    def get_gaiae3table(self):
        if not os.path.exists(self.cache['gaiae3']):
            os.mkdir(self.cache['gaiae3'])
        ############## get gaiae3 table #############
        gaiae3tablename = os.path.join(self.cache['gaiae3'],
                        'gaiae3_nearby_{:012d}_150.vot'.format(self.tic))
        if os.path.exists(gaiae3tablename):
            gaiae3table = Table.read(gaiae3tablename)
        else:
            catid = 'I/350/gaiaedr3'
            viz = Vizier(catalog=catid, columns=['**', '+_r'])
            viz.ROW_LIMIT = -1
            tablelist = viz.query_region(self.coord, radius=150*u.arcsec)
            gaiae3table = tablelist[catid]
            gaiae3table.write(gaiae3tablename, format='votable', overwrite=True)
        self.gaiae3table = gaiae3table

    def get_skyview(self):
        if not os.path.exists(self.cache['skyview']):
            os.mkdir(self.cache['skyview'])

        ############## get large skyview image ###########
        dss360_filename = os.path.join(self.cache['skyview'],
                        'skyview_dss_{:012d}_360.fits'.format(self.tic))
        if os.path.exists(dss360_filename):
            hdulst = fits.open(dss360_filename)
            dss360data = hdulst[0].data
            dss360head = hdulst[0].header
        else:
            # get large DSS image
            radius = 360  # in unit of arcsec
            for i in range(10):
                try:
                    paths = SkyView.get_images(position=self.coord,
                        survey='DSS',
                        radius  = radius*u.arcsec,
                        sampler ='Clip',
                        scaling = 'Log',
                        pixels  = (500, 500),
                        )
                except:
                    continue
            hdu = paths[0][0]
            hdulst = paths[0]
            hdulst.writeto(dss360_filename, overwrite=True)
            dss360data = hdu.data
            dss360head = hdu.header

        self.dss360data = dss360data
        self.wcoord2 = WCS(dss360head)

        ############## get small skyview image ###########
        radius = 100 # in unit of arcsec
        dsssmall_filename = os.path.join(self.cache['skyview'],
                'skyview_dss_{:012d}_{:d}.fits'.format(self.tic, radius))
        if os.path.exists(dsssmall_filename):
            hdulst = fits.open(dsssmall_filename)
            dsssmalldata = hdulst[0].data
            dsssmallhead = hdulst[0].header
        else:
            # get large DSS image
            for i in range(10):
                try:
                    paths = SkyView.get_images(position=self.coord,
                        survey='DSS',
                        radius  = radius*u.arcsec,
                        sampler ='Clip',
                        scaling = 'Log',
                        pixels  = (500, 500),
                        )
                except:
                    continue
            if len(paths)>0:
                hdulst = paths[0]
                hdu = hdulst[0]
                hdulst.writeto(dsssmall_filename, overwrite=True)
                dsssmalldata = hdu.data
                dsssmallhead = hdu.header
            else:
                dsssmalldata = None
                dsssmallhead = None
        self.dsssmalldata = dsssmalldata
        if dsssmallhead is None:
            self.wcoord3 = None
        else:
            self.wcoord3 = WCS(dsssmallhead)

    def plot_text(self):
        tictable = self.tictable
        gaia2table = self.gaia2table
        tmag = self.tmag

        ######### get star catalog to be dispalyed ##############
        # find nearby stars
        m1 = (tictable['_r']<10)*(tictable['Tmag']-tmag<3)
        if m1.sum()<=2:
            m1 = (tictable['_r']<30)*(tictable['Tmag']-tmag<5)
        if m1.sum()>4:
            m1[np.nonzero(m1)[0][4:]] = False
    
        # find nearby bright stars
        m2 = (tictable['_r']<60)*(tictable['Tmag']<tmag+1)
        if m2.sum()<=2:
            m2 = (tictable['_r']<120)*(tictable['Tmag']<tmag+1)
        if m2.sum()<=2:
            m2 = (tictable['_r']<120)*(tictable['Tmag']<tmag+2)
        if m2.sum()>4:
            m2[np.nonzero(m2)[0][4:]] = False
        m = m1 + m2
    
        text_lst = ['']
        text_lst.append('TIC:')
        fmtstr = '{:>5s} {:>11s} {:7s} {:>5s} {:>5s} {:>5s} {:>5s}'
        text = fmtstr.format(
                'r (")', 'TIC', 'Gaia2', 'Tmag', 'Vmag', 'Kmag', 'V-K')
        text_lst.append(text)
    
        gaia2_lst = []
        for ticrow in tictable[m][0:8]:
            _r     = ticrow['_r']
            _tic   = ticrow['TIC']
            _gaia2 = ticrow['GAIA']
            _tmag  = ticrow['Tmag']
            _vmag  = ticrow['Vmag']
            _kmag  = ticrow['Kmag']
            _vk    = _vmag - _kmag
            if _gaia2 is not np.ma.masked:
                gaia2_lst.append(_gaia2)
    
            _r = '{:5.1f}'.format(_r)
            _tic = '{:11d}'.format(_tic)
            if _gaia2 is np.ma.masked:
                _gaia2 = ''
            else:
                _gaia2 = '...'+str(_gaia2)[-4:]
            if _tmag is np.ma.masked:
                _tmag = ''
            else:
                _tmag = '{:5.2f}'.format(_tmag)
            if _vmag is np.ma.masked:
                _vmag = ''
            else:
                _vmag = '{:5.2f}'.format(_vmag)
            if _kmag is np.ma.masked:
                _kmag = ''
            else:
                _kmag = '{:5.2f}'.format(_kmag)
            if _vk is np.ma.masked:
                _vk = ''
            else:
                _vk = '{:5.2f}'.format(_vk)
    
            text = fmtstr.format(
                    _r, _tic, _gaia2,  _tmag, _vmag, _kmag, _vk)
            text_lst.append(text)
    
        text_lst.append('')
        text_lst.append('Gaia DR2:')
        fmtstr = '{:>5s} {:>19s} {:>5s} {:>5s} {:>5s} {:>5s}'
        text = fmtstr.format(
                'r (")', 'Source', 'Gmag', 'BP-RP', 'Plx', 'e_Plx')
        text_lst.append(text)
        m = [row['Source'] in gaia2_lst for row in gaia2table]
        #m = gaia2table['_r']<10
        for gaiarow in gaia2table[m][0:8]:
            _r = gaiarow['_r']
            _gaia2 = gaiarow['Source']
            _gmag  = gaiarow['Gmag']
            _bprp  = gaiarow['BP-RP']
            _ebprp = gaiarow['E_BP-RP_']
            _bprp0 = _bprp - _ebprp
            _plx   = gaiarow['Plx']
            _eplx  = gaiarow['e_Plx']
    
            _r = '{:5.1f}'.format(_r)
            _gaia2 = str(_gaia2)
            if _gmag is np.ma.masked:
                _gmag = ''
            else:
                _gmag = '{:5.2f}'.format(_gmag)
            if _bprp0 is np.ma.masked:
                _bprp0 = ''
            else:
                _bprp0 = '{:5.2f}'.format(_bprp0)
    
            if _plx is np.ma.masked:
                _plx = ''
            else:
                _plx = '{:5.2f}'.format(_plx)
            if _eplx is np.ma.masked:
                _eplx = ''
            else:
                _eplx = '{:5.2f}'.format(_eplx)
    
    
            text = fmtstr.format(_r, _gaia2, _gmag, _bprp0,
                    _plx, _eplx)
            text_lst.append(text)
  
        self.text(0.02, 0.48, '\n'.join(text_lst), fontsize=7,
                ha='left', va='top', fontfamily='monospace')<|MERGE_RESOLUTION|>--- conflicted
+++ resolved
@@ -575,21 +575,12 @@
         dec   = ticrow['DEJ2000']
         plx   = ticrow['Plx']
         e_plx = ticrow['e_Plx']
-<<<<<<< HEAD
         if gaiarow is None:
             Gmag = np.ma.masked
             bprp0 = np.ma.masked
         else:
             Gmag  = gaiarow['Gmag']
             bprp0 = gaiarow['BP-RP'] - gaiarow['E_BP-RP_']
-=======
-        if gaiarow is not None:
-            Gmag  = gaiarow['Gmag']
-            bprp0 = gaiarow['BP-RP'] - gaiarow['E_BP-RP_']
-        else:
-            Gmag  = None
-            bprp0 = None
->>>>>>> f3bae34a
         coord = SkyCoord(ra, dec, unit='deg')
         gc = coord.transform_to('galactic')
         l = gc.l.deg
